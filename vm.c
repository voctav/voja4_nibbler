/*
 * Nibbler - Emulator for Voja's 4-bit processor.
 *
 * Copyright (c) 2022 Octavian Voicu
 *
 * This program is free software: you can redistribute it and/or modify
 * it under the terms of the GNU General Public License as published by
 * the Free Software Foundation, either version 3 of the License, or
 * (at your option) any later version.
 *
 * This program is distributed in the hope that it will be useful,
 * but WITHOUT ANY WARRANTY; without even the implied warranty of
 * MERCHANTABILITY or FITNESS FOR A PARTICULAR PURPOSE.  See the
 * GNU General Public License for more details.
 *
 * You should have received a copy of the GNU General Public License
 * along with this program.  If not, see <https://www.gnu.org/licenses/>.
 */

#include "vm.h"

#include "program.h"
#include "ops.h"
#include "ui.h"

#include <assert.h>
#include <stdio.h>
#include <stdlib.h>
#include <string.h>
#include <unistd.h>

/* Clock periods in microseconds indexed by the value of the Clock register. */
long CLOCK_PERIODS_USEC[] = {
	1,
	10,
	33,
	100,
	333,
	1000,
	2000,
	5000,
	10000,
	20000,
	50000,
	100000,
	200000,
	500000,
	1000000,
	2000000,
};

/* Sync periods in microseconds indexed by the value of the Sync register. */
long SYNC_PERIODS_USEC[] = {
	1000,
	1667,
	2500,
	4000,
	6667,
	10000,
	16667,
	25000,
	40000,
	66667,
	100000,
	166667,
	250000,
	400000,
	666667,
	1000000,
};

void vm_init(struct vm_state *vm)
{
	vm->reg_ser_ctrl = SERIAL_BAUD_9600;
	vm->reg_auto_off = 0x2;
	vm->reg_dimmer = 0xf;
	vm->reg_random = init_rng(&vm->rng);

	get_time(&vm->t_start);
}

void vm_decode_next(const struct program *prog, struct vm_state *vm, struct vm_instruction *vmi)
{
	/* Should not happen as the program counter cannot exceed the size of program memory. */
	assert(vm->reg_pc < PROGRAM_MEMORY_SIZE);
	program_word_t pi = prog->instructions[vm->reg_pc];
	vm->reg_pc++;
	if (vm->reg_pc == PROGRAM_MEMORY_SIZE) {
		vm->reg_pc = 0; /* Loop back to the first instruction. */
	}
	decode_instruction(pi, vmi);
}

/* Sleeps if necessary to synchronize to the start of the next clock cycle. */
void vm_wait_cycle(struct vm_state *vm)
{
	vm_clock_t now = get_vm_clock(&vm->t_start);
	vm->t_cycle_last_sleep = now;
	long elapsed_usec = vm_clock_as_usec(now - vm->t_cycle_start);
	long period_usec = CLOCK_PERIODS_USEC[vm->reg_clock];
	if (period_usec > elapsed_usec) {
		usleep(period_usec - elapsed_usec);
	}

	vm->t_cycle_start = get_vm_clock(&vm->t_start);
}

/* Updates UserSync flag. */
void vm_update_user_sync(struct vm_state *vm)
{
	vm_clock_t now = get_vm_clock(&vm->t_start);
	long elapsed_usec = vm_clock_as_usec(now - vm->t_last_sync);
	long period_usec = SYNC_PERIODS_USEC[vm->reg_sync];
	if (elapsed_usec >= period_usec) {
		vm->t_last_sync = now;
		vm->reg_rd_flags |= RD_FLAG_USER_SYNC;
	}
}

<<<<<<< HEAD
void vm_execute(struct program *prg, int ui_options)
=======
void vm_update_in_reg(struct vm_state *vm) {
	if (vm->reg_wr_flags & WR_FLAG_IN_OUT_POS)
		vm->reg_in_b = 0xf;
	else
		vm->reg_in = 0xf;
}

void vm_execute(struct program *prg, int step_mode)
>>>>>>> 904670bf
{
	struct vm_state *vm = calloc(1, sizeof(struct vm_state));
	vm->prg = prg;
	vm_init(vm);

	struct ui ui;
	init_ui(&ui, ui_options);

	/* do one pass of UI so single-step mode will start on first instruction */
	update_ui(vm, &ui);

	while (!ui.quit) {
		vm_wait_cycle(vm);
		vm_update_user_sync(vm);
		vm_update_in_reg(vm);

		struct vm_instruction vmi;
		vm_decode_next(prg, vm, &vmi);
		const struct instruction_descriptor *descr = get_instruction_descriptor(&vmi);
		descr->op->op_fn(&vmi, descr, vm);

		vm->t_cycle_end = get_vm_clock(&vm->t_start);

		update_ui(vm, &ui);
	}

	exit_ui(&ui);

	free(vm);
}
<|MERGE_RESOLUTION|>--- conflicted
+++ resolved
@@ -117,9 +117,6 @@
 	}
 }
 
-<<<<<<< HEAD
-void vm_execute(struct program *prg, int ui_options)
-=======
 void vm_update_in_reg(struct vm_state *vm) {
 	if (vm->reg_wr_flags & WR_FLAG_IN_OUT_POS)
 		vm->reg_in_b = 0xf;
@@ -127,8 +124,7 @@
 		vm->reg_in = 0xf;
 }
 
-void vm_execute(struct program *prg, int step_mode)
->>>>>>> 904670bf
+void vm_execute(struct program *prg, int ui_options)
 {
 	struct vm_state *vm = calloc(1, sizeof(struct vm_state));
 	vm->prg = prg;
